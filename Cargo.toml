[workspace]
members = [
    "examples/uniswap/host",
    "examples/multiplexer/host",
    "crates/client-executor",
    "crates/host-executor",
]
exclude = []
resolver = "2"

[workspace.package]
edition = "2021"
license = "MIT OR Apache-2.0"
authors = ["yuwen01"]
exclude = ["**/target"]
version = "0.1.0"

[workspace.dependencies]
eyre = "0.6"
tracing = { version = "0.1.40", default-features = false }
tokio = { version = "1.21", default-features = false, features = [
    "rt",
    "rt-multi-thread",
] }
serde_json = "1.0.94"
serde = { version = "1.0", default-features = false, features = ["derive"] }
url = "2.3"
hex-literal = "0.4.1"
bincode = "1.3.3"
itertools = "0.13.0"

# workspace
sp1-cc-client-executor = {path = "./crates/client-executor"}
sp1-cc-host-executor = {path = "./crates/host-executor"}

# rsp
<<<<<<< HEAD
# rsp-rpc-db = { git = "https://github.com/succinctlabs/rsp" , rev = "2850e250"}
# rsp-witness-db = { git = "https://github.com/succinctlabs/rsp" , rev = "2850e250"}
# rsp-primitives = { git = "https://github.com/succinctlabs/rsp" , rev = "2850e250"}
# rsp-client-executor = { git = "https://github.com/succinctlabs/rsp" , rev = "2850e250"}
# rsp-mpt = { git = "https://github.com/succinctlabs/rsp" , rev = "2850e250"}

rsp-rpc-db = { git = "https://github.com/succinctlabs/rsp" , rev = "0a49664"}
rsp-witness-db = { git = "https://github.com/succinctlabs/rsp" , rev = "0a49664"}
rsp-primitives = { git = "https://github.com/succinctlabs/rsp" , rev = "0a49664"}
rsp-client-executor = { git = "https://github.com/succinctlabs/rsp" , rev = "0a49664"}
rsp-mpt = { git = "https://github.com/succinctlabs/rsp" , rev = "0a49664"}
=======
rsp-rpc-db = { git = "https://github.com/succinctlabs/rsp" , rev = "9f4b54f"}
rsp-witness-db = { git = "https://github.com/succinctlabs/rsp" , rev = "9f4b54f"}
rsp-primitives = { git = "https://github.com/succinctlabs/rsp" , rev = "9f4b54f"}
rsp-client-executor = { git = "https://github.com/succinctlabs/rsp" , rev = "9f4b54f"}
rsp-mpt = { git = "https://github.com/succinctlabs/rsp" , rev = "9f4b54f"}
>>>>>>> 1a2a08e8

# rsp-rpc-db = { path = "../rsp/crates/storage/rpc-db" }
# rsp-witness-db = { path = "../rsp/crates/storage/witness-db" }
# rsp-primitives = { path = "../rsp/crates/primitives"}
# rsp-client-executor = {path = "../rsp/crates/executor/client"}
# rsp-mpt = { path = "../rsp/crates/mpt"}

# reth
reth-primitives = { git = "https://github.com/sp1-patches/reth", tag = "rsp-20240830", default-features = false, features = [
    "alloy-compat",
    "optimism",
    "std",
] }
reth-codecs = { git = "https://github.com/sp1-patches/reth", tag = "rsp-20240830", default-features = false }
reth-consensus = { git = "https://github.com/sp1-patches/reth", tag = "rsp-20240830", default-features = false }
reth-evm = { git = "https://github.com/sp1-patches/reth", tag = "rsp-20240830", default-features = false }
reth-revm = { git = "https://github.com/sp1-patches/reth", tag = "rsp-20240830", default-features = false, features = [
    "std",
] }
reth-evm-ethereum = { git = "https://github.com/sp1-patches/reth", tag = "rsp-20240830", default-features = false, features = [
    "std",
] }
reth-storage-errors = { git = "https://github.com/sp1-patches/reth", tag = "rsp-20240830", default-features = false, features = [
    "std",
] }
reth-trie = { git = "https://github.com/sp1-patches/reth", tag = "rsp-20240830", default-features = false }
reth-trie-common = { git = "https://github.com/sp1-patches/reth", tag = "rsp-20240830", default-features = false }
reth-chainspec = { git = "https://github.com/sp1-patches/reth", tag = "rsp-20240830", default-features = false }
reth-execution-errors = { git = "https://github.com/sp1-patches/reth", tag = "rsp-20240830", default-features = false }
reth-execution-types = { git = "https://github.com/sp1-patches/reth", tag = "rsp-20240830", default-features = false }
reth-db = { git = "https://github.com/sp1-patches/reth", tag = "rsp-20240830", default-features = false }
reth-errors = { git = "https://github.com/sp1-patches/reth", tag = "rsp-20240830", default-features = false }
reth-ethereum-consensus = { git = "https://github.com/sp1-patches/reth", tag = "rsp-20240830", default-features = false }

# revm
revm = { version = "14.0.0", features = [
    "optimism",
    "std",
    "serde",
    "kzg-rs",
], default-features = false }
revm-primitives = { version = "9.0.0", features = [
    "std",
    "serde",
], default-features = false }

# alloy
alloy-primitives = "0.8"
alloy-provider = { version = "0.3", default-features = false, features = [
    "reqwest",
    "reqwest-rustls-tls",
] }
alloy-rpc-types = { version = "0.3", default-features = false, features = [
    "eth",
] }
alloy-rlp = "0.3.4"
alloy-transport = { version = "0.3" }

alloy-sol-types = { version = "0.8" }
alloy-sol-macro = { version = "0.8" }
alloy = { version = "0.3" }

[workspace.lints]
rust.missing_debug_implementations = "warn"
rust.unreachable_pub = "warn"
rust.unused_must_use = "deny"
rust.rust_2018_idioms = { level = "deny", priority = -1 }
rustdoc.all = "warn"<|MERGE_RESOLUTION|>--- conflicted
+++ resolved
@@ -34,25 +34,11 @@
 sp1-cc-host-executor = {path = "./crates/host-executor"}
 
 # rsp
-<<<<<<< HEAD
-# rsp-rpc-db = { git = "https://github.com/succinctlabs/rsp" , rev = "2850e250"}
-# rsp-witness-db = { git = "https://github.com/succinctlabs/rsp" , rev = "2850e250"}
-# rsp-primitives = { git = "https://github.com/succinctlabs/rsp" , rev = "2850e250"}
-# rsp-client-executor = { git = "https://github.com/succinctlabs/rsp" , rev = "2850e250"}
-# rsp-mpt = { git = "https://github.com/succinctlabs/rsp" , rev = "2850e250"}
-
-rsp-rpc-db = { git = "https://github.com/succinctlabs/rsp" , rev = "0a49664"}
-rsp-witness-db = { git = "https://github.com/succinctlabs/rsp" , rev = "0a49664"}
-rsp-primitives = { git = "https://github.com/succinctlabs/rsp" , rev = "0a49664"}
-rsp-client-executor = { git = "https://github.com/succinctlabs/rsp" , rev = "0a49664"}
-rsp-mpt = { git = "https://github.com/succinctlabs/rsp" , rev = "0a49664"}
-=======
 rsp-rpc-db = { git = "https://github.com/succinctlabs/rsp" , rev = "9f4b54f"}
 rsp-witness-db = { git = "https://github.com/succinctlabs/rsp" , rev = "9f4b54f"}
 rsp-primitives = { git = "https://github.com/succinctlabs/rsp" , rev = "9f4b54f"}
 rsp-client-executor = { git = "https://github.com/succinctlabs/rsp" , rev = "9f4b54f"}
 rsp-mpt = { git = "https://github.com/succinctlabs/rsp" , rev = "9f4b54f"}
->>>>>>> 1a2a08e8
 
 # rsp-rpc-db = { path = "../rsp/crates/storage/rpc-db" }
 # rsp-witness-db = { path = "../rsp/crates/storage/witness-db" }
