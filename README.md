# SP1 Contract Calls

Generates zero-knowledge proofs of Ethereum smart contract execution. 

> [!CAUTION]
>
> This repository is not meant for production usage.

## Overview

This library (`sp1-contract-call`, or `sp1-cc` for short), provides developers with a simple interface to efficiently generate a ZKP of Ethereum smart contract execution offchain, that can be verified cheaply onchain for ~280k gas. This enables developers to verifiably run very expensive Solidity smart contract calls and be able to use this information in their onchain applications. Developers simply specific their Solidity function interface in Rust using the [`alloy_sol_macro`](https://docs.rs/alloy-sol-macro/latest/alloy_sol_macro/) library and can write an SP1 program to generate these proofs. Let's check out an example below:

### Client

First, we create a Rust program that runs the Solidity smart contract call, using the `alloy_sol_macro` interface, the contract address and the caller address. This is known as a "client" program and it is run inside SP1 to generate a ZKP of the smart contract call's execution.

In this example, we use the `slot0` function to fetch the current price of the UNI/WETH pair on the UniswapV3 pool. Note that we abi encode the `public_values` -- this is to make it easy later to use those public values on chain. The code below is taken from [`examples/uniswap/client/src/main.rs`](./examples/uniswap/client/src/main.rs) which contains all of the code needed for the SP1 client program. 

```rs
sol! {
    /// Simplified interface of the IUniswapV3PoolState interface.
    interface IUniswapV3PoolState {
        function slot0(
        ) external view returns (uint160 sqrtPriceX96, ...);
    }
}

/// Address of Uniswap V3 pool.
const CONTRACT: Address = address!("1d42064Fc4Beb5F8aAF85F4617AE8b3b5B8Bd801");

/// Address of the caller.
const CALLER: Address = address!("0000000000000000000000000000000000000000");

...

let state_sketch_bytes = sp1_zkvm::io::read::<Vec<u8>>();
let state_sketch = bincode::deserialize::<EVMStateSketch>(&state_sketch_bytes).unwrap();

// Initialize the client executor with the state sketch.
// This step also validates all of the storage against the provided state root.
let executor = ClientExecutor::new(state_sketch).unwrap();

// Execute the slot0 call using the client executor.
let slot0_call = IUniswapV3PoolState::slot0Call {};
let input =
    ContractInput { contract_address: CONTRACT, caller_address: CALLER, calldata: slot0_call };
let public_values = executor.execute(input).unwrap();

// Commit the abi-encoded output.
sp1_zkvm::io::commit_slice(&public_values.abi_encode());
```

### Host

Under the hood, the SP1 client program uses the executor from the `sp1-cc-client-executor` library, which requires storage slots and merkle proof information to correctly and verifiably run the smart contract execution.

The "host" program is code that is run outside of the zkVM & is responsible for fetching all of the witness data that is needed for the client program. This witness data includes storage slots, account information & merkle proofs that the client program verifies.

You can see in the host example code below that we run the exact same contract call with the host executor (instead of the client executor), and the host executor will fetch all relevant information as its executing. When we call `finalize()` on the host executor, it prepares all of the data it has gathered during contract call execution and then prepares it for input into the client program.

```rs
...

// Prepare the host executor.
//
// Use `RPC_URL` to get all of the necessary state for the smart contract call.
let rpc_url = std::env::var("RPC_URL").unwrap_or_else(|_| panic!("Missing RPC_URL"));
let provider = ReqwestProvider::new_http(Url::parse(&rpc_url)?);
let mut host_executor = HostExecutor::new(provider.clone(), block_number).await?;

// Keep track of the block hash. We'll later validate the client's execution against this.
let block_hash = host_executor.header.hash_slow();

// Make the call to the slot0 function.
let slot0_call = IUniswapV3PoolState::slot0Call {};
let _price_x96 = host_executor
    .execute(ContractInput {
        contract_address: CONTRACT,
        caller_address: CALLER,
        calldata: slot0_call,
    })
    .await?
    .sqrtPriceX96;

// Now that we've executed all of the calls, get the `EVMStateSketch` from the host executor.
let input = host_executor.finalize().await?;

// Feed the sketch into the client.
let input_bytes = bincode::serialize(&input)?;
let mut stdin = SP1Stdin::new();
stdin.write(&input_bytes);

// Now we can call the client program.

...

```

After running the client program in the host, we generate a proof that can easily be verified on chain. In addition, the public values associated with our proof are abi-encoded, which allows us to use the output of the contract call on chain. Here is part of a sample contract that verifies this proof; check out [`examples/uniswap/contracts`](./examples/uniswap/contracts/) for more details. 

```sol
/// @title SP1 UniswapCall.
/// @notice This contract implements a simple example of verifying the proof of call to a smart 
///         contract.
contract UniswapCall {
    /// @notice The address of the SP1 verifier contract.
    /// @dev This can either be a specific SP1Verifier for a specific version, or the
    ///      SP1VerifierGateway which can be used to verify proofs for any version of SP1.
    ///      For the list of supported verifiers on each chain, see:
    ///      https://github.com/succinctlabs/sp1-contracts/tree/main/contracts/deployments
    address public verifier;

    /// @notice The verification key for the uniswapCall program.
    bytes32 public uniswapCallProgramVKey;

    constructor(address _verifier, bytes32 _uniswapCallProgramVKey) {
        verifier = _verifier;
        uniswapCallProgramVKey = _uniswapCallProgramVKey;
    }

    /// @notice The entrypoint for verifying the proof of a uniswapCall number.
    /// @param _proofBytes The encoded proof.
    /// @param _publicValues The encoded public values.
    function verifyUniswapCallProof(bytes calldata _publicValues, bytes calldata _proofBytes)
        public
        view
        returns (uint160)
    {
        ISP1Verifier(verifier).verifyProof(uniswapCallProgramVKey, _publicValues, _proofBytes);
        ContractPublicValues memory publicValues = abi.decode(_publicValues, (ContractPublicValues));
        uint160 sqrtPriceX96 = abi.decode(publicValues.contractOutput, (uint160));
        return sqrtPriceX96;
    }
}
```
## Running examples

To use SP1-contract-call, you must first have Rust installed and SP1 installed to build the client programs. In addition, you need to set the `ETH_RPC_URL` and `ETH_SEPOLIA_RPC_URL` environment variables. You can do this manually by running the following:

```
export ETH_RPC_URL=[YOUR ETH RPC URL HERE]
export ETH_SEPOLIA_RPC_URL=[YOUR ETH SEPOLIA RPC URL HERE]
``` 

Alternatively, you can use a `.env` file (see [example](./.env.example)).

Then, from the root directory of the repository, run 

```RUST_LOG=info cargo run --bin [example] --release``` 

where `[example]` is one of the following
* `uniswap`
    * Fetches the price of the UNI / WETH pair on Uniswap V3.
    * Outputs a file called [plonk-fixture.json](examples/uniswap/contracts/src/fixtures/plonk-fixture.json), which contains everything you need to verify the proof on chain. 
    * To see an example of on-chain verification, take a look at the [contracts](./examples/uniswap/contracts/) directory. 
    * On chain verification requires generating a plonk or groth16 proof, which requires significant computational resources. We recommend using the [SP1 Prover network](https://docs.succinct.xyz/generating-proofs/prover-network.html).
* `multiplexer`
    * Calls a contract that fetches the prices of many different collateral assets.
<<<<<<< HEAD
    * This example also demonstrates how to serialize your proof and configure public values in a way that's easy to use on-chain. 
    * The source code of this contract is found in `examples/multiplexer/ZkOracleHelper.sol`.
=======
    * The source code of this contract is found [here](./examples/multiplexer/ZkOracleHelper.sol).
>>>>>>> 51bebee7
    * Due to the size of this program, it's recommended to use the [SP1 Prover network](https://docs.succinct.xyz/generating-proofs/prover-network.html) to generate proofs for this example.


## Acknowledgments

* [Unstable.Money](https://www.unstable.money/): Developed the smart contract featured in the `multiplexer` example.
* [SP1](https://github.com/succinctlabs/sp1): A fast, feature-complete zkVM for developers that can prove the execution of arbitrary Rust (or any LLVM-compiled) program.<|MERGE_RESOLUTION|>--- conflicted
+++ resolved
@@ -156,12 +156,7 @@
     * On chain verification requires generating a plonk or groth16 proof, which requires significant computational resources. We recommend using the [SP1 Prover network](https://docs.succinct.xyz/generating-proofs/prover-network.html).
 * `multiplexer`
     * Calls a contract that fetches the prices of many different collateral assets.
-<<<<<<< HEAD
-    * This example also demonstrates how to serialize your proof and configure public values in a way that's easy to use on-chain. 
-    * The source code of this contract is found in `examples/multiplexer/ZkOracleHelper.sol`.
-=======
     * The source code of this contract is found [here](./examples/multiplexer/ZkOracleHelper.sol).
->>>>>>> 51bebee7
     * Due to the size of this program, it's recommended to use the [SP1 Prover network](https://docs.succinct.xyz/generating-proofs/prover-network.html) to generate proofs for this example.
 
 
