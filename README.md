# SP1 Contract Calls

Generates zero-knowledge proofs of Ethereum smart contract execution. 

> [!CAUTION]
>
> This repository is not meant for production usage.

## Overview

This library (`sp1-contract-call`, or `sp1-cc` for short), provides developers with a simple interface to efficiently generate a ZKP of Ethereum smart contract execution offchain, that can be verified cheaply onchain for ~280k gas. This enables developers to verifiably run very expensive Solidity smart contract calls and be able to use this information in their onchain applications. Developers simply specific their Solidity function interface in Rust using the [`alloy_sol_macro`](https://docs.rs/alloy-sol-macro/latest/alloy_sol_macro/) library and can write an SP1 program to generate these proofs. Let's check out an example below:

### Client

First, we create a Rust program that runs the Solidity smart contract call, using the `alloy_sol_macro` interface, the contract address and the caller address. This is known as a "client" program and it is run inside SP1 to generate a ZKP of the smart contract call's execution.

In this example, we use the `slot0` function to fetch the current price of the UNI/WETH pair on the UniswapV3 pool. Note that we abi encode the `public_values` -- this is to make it easy later to use those public values on chain. The code below is taken from [`examples/uniswap/client/src/main.rs`](./examples/uniswap/client/src/main.rs) which contains all of the code needed for the SP1 client program. 

```rs
sol! {
    /// Simplified interface of the IUniswapV3PoolState interface.
    interface IUniswapV3PoolState {
        function slot0(
        ) external view returns (uint160 sqrtPriceX96, ...);
    }
}

/// Address of Uniswap V3 pool.
const CONTRACT: Address = address!("1d42064Fc4Beb5F8aAF85F4617AE8b3b5B8Bd801");

/// Address of the caller.
const CALLER: Address = address!("0000000000000000000000000000000000000000");

...

let state_sketch_bytes = sp1_zkvm::io::read::<Vec<u8>>();
let state_sketch = bincode::deserialize::<EVMStateSketch>(&state_sketch_bytes).unwrap();

// Initialize the client executor with the state sketch.
// This step also validates all of the storage against the provided state root.
let executor = ClientExecutor::new(state_sketch).unwrap();

// Execute the slot0 call using the client executor.
let slot0_call = IUniswapV3PoolState::slot0Call {};
let input =
    ContractInput { contract_address: CONTRACT, caller_address: CALLER, calldata: slot0_call };
let public_values = executor.execute(input).unwrap();

// Commit the abi-encoded output.
sp1_zkvm::io::commit_slice(&public_values.abi_encode());
```

### Host

Under the hood, the SP1 client program uses the executor from the `sp1-cc-client-executor` library, which requires storage slots and merkle proof information to correctly and verifiably run the smart contract execution.

The "host" program is code that is run outside of the zkVM & is responsible for fetching all of the witness data that is needed for the client program. This witness data includes storage slots, account information & merkle proofs that the client program verifies.

You can see in the host example code below that we run the exact same contract call with the host executor (instead of the client executor), and the host executor will fetch all relevant information as its executing. When we call `finalize()` on the host executor, it prepares all of the data it has gathered during contract call execution and then prepares it for input into the client program.

```rs
...

// Prepare the host executor.
//
// Use `RPC_URL` to get all of the necessary state for the smart contract call.
let rpc_url = std::env::var("RPC_URL").unwrap_or_else(|_| panic!("Missing RPC_URL"));
let provider = ReqwestProvider::new_http(Url::parse(&rpc_url)?);
let mut host_executor = HostExecutor::new(provider.clone(), block_number).await?;

// Keep track of the block hash. We'll later validate the client's execution against this.
let block_hash = host_executor.header.hash_slow();

// Make the call to the slot0 function.
let slot0_call = IUniswapV3PoolState::slot0Call {};
let _price_x96 = host_executor
    .execute(ContractInput {
        contract_address: CONTRACT,
        caller_address: CALLER,
        calldata: slot0_call,
    })
    .await?
    .sqrtPriceX96;

// Now that we've executed all of the calls, get the `EVMStateSketch` from the host executor.
let input = host_executor.finalize().await?;

// Feed the sketch into the client.
let input_bytes = bincode::serialize(&input)?;
let mut stdin = SP1Stdin::new();
stdin.write(&input_bytes);

// Now we can call the client program.

...

```

After running the client program in the host, we generate a proof that can easily be verified on chain. In addition, the public values associated with our proof are abi-encoded, which allows us to use the output of the contract call on chain. Here is part of a sample contract that verifies this proof; check out [`examples/uniswap/contracts`](./examples/uniswap/contracts/) for more details. 

```sol
/// @title SP1 UniswapCall.
/// @notice This contract implements a simple example of verifying the proof of call to a smart 
///         contract.
contract UniswapCall {
    /// @notice The address of the SP1 verifier contract.
    /// @dev This can either be a specific SP1Verifier for a specific version, or the
    ///      SP1VerifierGateway which can be used to verify proofs for any version of SP1.
    ///      For the list of supported verifiers on each chain, see:
    ///      https://github.com/succinctlabs/sp1-contracts/tree/main/contracts/deployments
    address public verifier;

    /// @notice The verification key for the uniswapCall program.
    bytes32 public uniswapCallProgramVKey;

    constructor(address _verifier, bytes32 _uniswapCallProgramVKey) {
        verifier = _verifier;
        uniswapCallProgramVKey = _uniswapCallProgramVKey;
    }

    /// @notice The entrypoint for verifying the proof of a uniswapCall number.
    /// @param _proofBytes The encoded proof.
    /// @param _publicValues The encoded public values.
    function verifyUniswapCallProof(bytes calldata _publicValues, bytes calldata _proofBytes)
        public
        view
        returns (uint160)
    {
        ISP1Verifier(verifier).verifyProof(uniswapCallProgramVKey, _publicValues, _proofBytes);
        ContractPublicValues memory publicValues = abi.decode(_publicValues, (ContractPublicValues));
        uint160 sqrtPriceX96 = abi.decode(publicValues.contractOutput, (uint160));
        return sqrtPriceX96;
    }
}
```
## Running examples

To use SP1-contract-call, you must first have Rust installed and SP1 installed to build the client programs. In addition, you need to set the `ETH_RPC_URL` and `ETH_SEPOLIA_RPC_URL` environment variables. You can do this manually by running the following:

```
export ETH_RPC_URL=[YOUR ETH RPC URL HERE]
export ETH_SEPOLIA_RPC_URL=[YOUR ETH SEPOLIA RPC URL HERE]
``` 

Alternatively, you can use a `.env` file (see [example](./.env.example)).

Then, from the root directory of the repository, run 

```RUST_LOG=info cargo run --bin [example] --release``` 

where `[example]` is one of the following
* `uniswap`
    * Fetches the price of the UNI / WETH pair on Uniswap V3.
    * Outputs a file called [plonk-fixture.json](examples/uniswap/contracts/src/fixtures/plonk-fixture.json), which contains everything you need to verify the proof on chain. 
    * To see an example of on-chain verification, take a look at the [contracts](./examples/uniswap/contracts/) directory. 
    * On chain verification requires generating a plonk or groth16 proof, which requires significant computational resources. We recommend using the [SP1 Prover network](https://docs.succinct.xyz/generating-proofs/prover-network.html).
* `multiplexer`
    * Calls a contract that fetches the prices of many different collateral assets.
<<<<<<< HEAD
    * The source code of this contract is found in `examples/multiplexer/ZkOracleHelper.sol`.
    * Due to the size of this program, it's recommended to use the [SP1 Prover network](https://docs.succinct.xyz/generating-proofs/prover-network.html) to generate proofs for this example.
* `ecdsa`
    * Calls a contract that verifies several ECDSA signatures on chain, and sums the stake for the addresses corresponding to valid signatures.
    * This contract has been pre-populated with stake for the addresses involved.
=======
    * The source code of this contract is found [here](./examples/multiplexer/ZkOracleHelper.sol).
    * Due to the size of this program, it's recommended to use the [SP1 Prover network](https://docs.succinct.xyz/generating-proofs/prover-network.html) to generate proofs for this example.
>>>>>>> 51bebee7


## Acknowledgments

* [Unstable.Money](https://www.unstable.money/): Developed the smart contract featured in the `multiplexer` example.
* [SP1](https://github.com/succinctlabs/sp1): A fast, feature-complete zkVM for developers that can prove the execution of arbitrary Rust (or any LLVM-compiled) program.<|MERGE_RESOLUTION|>--- conflicted
+++ resolved
@@ -156,16 +156,11 @@
     * On chain verification requires generating a plonk or groth16 proof, which requires significant computational resources. We recommend using the [SP1 Prover network](https://docs.succinct.xyz/generating-proofs/prover-network.html).
 * `multiplexer`
     * Calls a contract that fetches the prices of many different collateral assets.
-<<<<<<< HEAD
-    * The source code of this contract is found in `examples/multiplexer/ZkOracleHelper.sol`.
+    * The source code of this contract is found [here](./examples/multiplexer/ZkOracleHelper.sol).
     * Due to the size of this program, it's recommended to use the [SP1 Prover network](https://docs.succinct.xyz/generating-proofs/prover-network.html) to generate proofs for this example.
 * `ecdsa`
     * Calls a contract that verifies several ECDSA signatures on chain, and sums the stake for the addresses corresponding to valid signatures.
     * This contract has been pre-populated with stake for the addresses involved.
-=======
-    * The source code of this contract is found [here](./examples/multiplexer/ZkOracleHelper.sol).
-    * Due to the size of this program, it's recommended to use the [SP1 Prover network](https://docs.succinct.xyz/generating-proofs/prover-network.html) to generate proofs for this example.
->>>>>>> 51bebee7
 
 
 ## Acknowledgments
