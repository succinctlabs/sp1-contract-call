<<<<<<< HEAD
=======
use std::path::PathBuf;

use alloy::hex;
>>>>>>> 51bebee7
use alloy_primitives::{address, Address};
use alloy_provider::ReqwestProvider;
use alloy_rpc_types::BlockNumberOrTag;
use alloy_sol_macro::sol;
use alloy_sol_types::{SolCall, SolValue};
<<<<<<< HEAD
=======
use serde::{Deserialize, Serialize};
>>>>>>> 51bebee7
use sp1_cc_client_executor::{ContractInput, ContractPublicValues};
use sp1_cc_host_executor::HostExecutor;
use sp1_sdk::{utils, HashableKey, ProverClient, SP1ProofWithPublicValues, SP1Stdin};
use url::Url;
use IUniswapV3PoolState::slot0Call;

sol! {
    /// Simplified interface of the IUniswapV3PoolState interface.
    interface IUniswapV3PoolState {
        function slot0() external view returns (uint160 sqrtPriceX96, int24 tick, uint16 observationIndex, uint16 observationCardinality, uint16 observationCardinalityNext, uint8 feeProtocol, bool unlocked);
    }
}

/// Address of Uniswap V3 pool.
const CONTRACT: Address = address!("1d42064Fc4Beb5F8aAF85F4617AE8b3b5B8Bd801");

/// Address of the caller.
const CALLER: Address = address!("0000000000000000000000000000000000000000");

/// The ELF we want to execute inside the zkVM.
const ELF: &[u8] = include_bytes!("../../client/elf/riscv32im-succinct-zkvm-elf");

/// A fixture that can be used to test the verification of SP1 zkVM proofs inside Solidity.
#[derive(Debug, Clone, Serialize, Deserialize)]
#[serde(rename_all = "camelCase")]
struct SP1CCProofFixture {
    vkey: String,
    public_values: String,
    proof: String,
}

/// Generate a `SP1CCProofFixture`, and save it as a json file.
///
/// This is useful for verifying the proof of contract call execution on chain.
fn save_fixture(vkey: String, proof: &SP1ProofWithPublicValues) {
    let fixture = SP1CCProofFixture {
        vkey,
        public_values: format!("0x{}", hex::encode(proof.public_values.as_slice())),
        proof: format!("0x{}", hex::encode(proof.bytes())),
    };

    let fixture_path = PathBuf::from(env!("CARGO_MANIFEST_DIR")).join("../contracts/src/fixtures");
    std::fs::create_dir_all(&fixture_path).expect("failed to create fixture path");
    std::fs::write(
        fixture_path.join("plonk-fixture.json".to_lowercase()),
        serde_json::to_string_pretty(&fixture).unwrap(),
    )
    .expect("failed to write fixture");
}

#[tokio::main]
async fn main() -> eyre::Result<()> {
    // Setup logging.
    utils::setup_logger();

    // Which block transactions are executed on.
    let block_number = BlockNumberOrTag::Latest;

    // Prepare the host executor.
    //
<<<<<<< HEAD
    // Use `RPC_URL` to get all of the necessary state for the smart contract call.
    let rpc_url = std::env::var("ETH_RPC_URL").unwrap_or_else(|_| panic!("Missing RPC_URL"));
=======
    // Use `ETH_RPC_URL` to get all of the necessary state for the smart contract call.
    let rpc_url =
        std::env::var("ETH_RPC_URL").unwrap_or_else(|_| panic!("Missing ETH_RPC_URL in env"));
>>>>>>> 51bebee7
    let provider = ReqwestProvider::new_http(Url::parse(&rpc_url)?);
    let mut host_executor = HostExecutor::new(provider.clone(), block_number).await?;

    // Keep track of the block hash. Later, validate the client's execution against this.
    let block_hash = host_executor.header.hash_slow();

    // Make the call to the slot0 function.
    let slot0_call = IUniswapV3PoolState::slot0Call {};
    let _price_x96 = host_executor
        .execute(ContractInput {
            contract_address: CONTRACT,
            caller_address: CALLER,
            calldata: slot0_call,
        })
        .await?
        .sqrtPriceX96;

    // Now that we've executed all of the calls, get the `EVMStateSketch` from the host executor.
    let input = host_executor.finalize().await?;

    // Feed the sketch into the client.
    let input_bytes = bincode::serialize(&input)?;
    let mut stdin = SP1Stdin::new();
    stdin.write(&input_bytes);

    // Create a `ProverClient`.
    let client = ProverClient::new();

    // Execute the program using the `ProverClient.execute` method, without generating a proof.
    let (_, report) = client.execute(ELF, stdin.clone()).run().unwrap();
    println!("executed program with {} cycles", report.total_instruction_count());

    // Generate the proof for the given program and input.
    let (pk, vk) = client.setup(ELF);
<<<<<<< HEAD
    let proof = client.prove(&pk, stdin).run().unwrap();
=======
    let proof = client.prove(&pk, stdin).plonk().run().unwrap();
>>>>>>> 51bebee7
    println!("generated proof");

    // Read the public values, and deserialize them.
    let public_vals = ContractPublicValues::abi_decode(proof.public_values.as_slice(), true)?;

    // Check that the provided block hash matches the one in the proof.
    assert_eq!(public_vals.blockHash, block_hash);
    println!("verified block hash");

    // Read the output, and then calculate the uniswap exchange rate.
    //
    // Note that this output is read from values commited to in the program using
    // `sp1_zkvm::io::commit`.
    let sqrt_price_x96 =
        slot0Call::abi_decode_returns(&public_vals.contractOutput, true)?.sqrtPriceX96;
    let sqrt_price = f64::from(sqrt_price_x96) / 2f64.powi(96);
    let price = sqrt_price * sqrt_price;
    println!("Proven exchange rate is: {}%", price);

    // Save the proof, public values, and vkey to a json file.
    save_fixture(vk.bytes32(), &proof);
    println!("saved proof to plonk-fixture.json");

    // Verify proof and public values.
    client.verify(&proof, &vk).expect("verification failed");
    println!("successfully generated and verified proof for the program!");
    Ok(())
}<|MERGE_RESOLUTION|>--- conflicted
+++ resolved
@@ -1,18 +1,12 @@
-<<<<<<< HEAD
-=======
 use std::path::PathBuf;
 
 use alloy::hex;
->>>>>>> 51bebee7
 use alloy_primitives::{address, Address};
 use alloy_provider::ReqwestProvider;
 use alloy_rpc_types::BlockNumberOrTag;
 use alloy_sol_macro::sol;
 use alloy_sol_types::{SolCall, SolValue};
-<<<<<<< HEAD
-=======
 use serde::{Deserialize, Serialize};
->>>>>>> 51bebee7
 use sp1_cc_client_executor::{ContractInput, ContractPublicValues};
 use sp1_cc_host_executor::HostExecutor;
 use sp1_sdk::{utils, HashableKey, ProverClient, SP1ProofWithPublicValues, SP1Stdin};
@@ -73,14 +67,9 @@
 
     // Prepare the host executor.
     //
-<<<<<<< HEAD
-    // Use `RPC_URL` to get all of the necessary state for the smart contract call.
-    let rpc_url = std::env::var("ETH_RPC_URL").unwrap_or_else(|_| panic!("Missing RPC_URL"));
-=======
     // Use `ETH_RPC_URL` to get all of the necessary state for the smart contract call.
     let rpc_url =
         std::env::var("ETH_RPC_URL").unwrap_or_else(|_| panic!("Missing ETH_RPC_URL in env"));
->>>>>>> 51bebee7
     let provider = ReqwestProvider::new_http(Url::parse(&rpc_url)?);
     let mut host_executor = HostExecutor::new(provider.clone(), block_number).await?;
 
@@ -115,11 +104,7 @@
 
     // Generate the proof for the given program and input.
     let (pk, vk) = client.setup(ELF);
-<<<<<<< HEAD
-    let proof = client.prove(&pk, stdin).run().unwrap();
-=======
     let proof = client.prove(&pk, stdin).plonk().run().unwrap();
->>>>>>> 51bebee7
     println!("generated proof");
 
     // Read the public values, and deserialize them.
