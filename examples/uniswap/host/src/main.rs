use alloy_primitives::{address, Address, B256, U160};
use alloy_provider::ReqwestProvider;
use alloy_rpc_types::BlockNumberOrTag;
use alloy_sol_macro::sol;
use sp1_cc_client_executor::ContractInput;
use sp1_cc_host_executor::HostExecutor;
use sp1_sdk::{utils, ProverClient, SP1Stdin};
use url::Url;

sol! {
    /// Simplified interface of the IUniswapV3PoolState interface.
    interface IUniswapV3PoolState {
        function slot0() external view returns (uint160 sqrtPriceX96, int24 tick, uint16 observationIndex, uint16 observationCardinality, uint16 observationCardinalityNext, uint8 feeProtocol, bool unlocked);
    }
}

/// Address of Uniswap V3 pool.
const CONTRACT: Address = address!("1d42064Fc4Beb5F8aAF85F4617AE8b3b5B8Bd801");

/// Address of the caller.
const CALLER: Address = address!("0000000000000000000000000000000000000000");

/// The ELF we want to execute inside the zkVM.
const ELF: &[u8] = include_bytes!("../../client/elf/riscv32im-succinct-zkvm-elf");

#[tokio::main]
async fn main() -> eyre::Result<()> {
    // Setup logging.
    utils::setup_logger();

    // Which block transactions are executed on.
    let block_number = BlockNumberOrTag::Latest;

    // Prepare the host executor.
    //
    // Use `RPC_URL` to get all of the necessary state for the smart contract call.
    let rpc_url = std::env::var("RPC_URL").unwrap_or_else(|_| panic!("Missing RPC_URL"));
    let provider = ReqwestProvider::new_http(Url::parse(&rpc_url)?);
    let mut host_executor = HostExecutor::new(provider.clone(), block_number).await?;

<<<<<<< HEAD
    // Keep track of the block hash. We'll later validate the client's execution against this.
    let block_hash = host_executor.block.header.hash_slow();
=======
    // Keep track of the state root. Later, validate the client's execution against this.
    let state_root = host_executor.header.state_root;
>>>>>>> aa9a4396

    // Make the call to the slot0 function.
    let slot0_call = IUniswapV3PoolState::slot0Call {};
    let _price_x96 = host_executor
        .execute(ContractInput {
            contract_address: CONTRACT,
            caller_address: CALLER,
            calldata: slot0_call,
        })
        .await?
        .sqrtPriceX96;

    // Now that we've executed all of the calls, get the `EVMStateSketch` from the host executor.
    let input = host_executor.finalize().await?;

    // Feed the sketch into the client.
    let input_bytes = bincode::serialize(&input)?;
    let mut stdin = SP1Stdin::new();
    stdin.write(&input_bytes);

    // Create a `ProverClient`.
    let client = ProverClient::new();

    // Execute the program using the `ProverClient.execute` method, without generating a proof.
    let (_, report) = client.execute(ELF, stdin.clone()).run().unwrap();
    println!("executed program with {} cycles", report.total_instruction_count());

    // Generate the proof for the given program and input.
    let (pk, vk) = client.setup(ELF);
    let mut proof = client.prove(&pk, stdin).run().unwrap();
    println!("generated proof");

<<<<<<< HEAD
    // Read the block hash, and verify that it's the same as the one inputted.
    let client_block_hash = proof.public_values.read::<B256>();
    assert_eq!(client_block_hash, block_hash);
=======
    // Read the state root, and verify it.
    let client_state_root = proof.public_values.read::<B256>();
    assert_eq!(client_state_root, state_root, "Client used a different block hash than provided");
>>>>>>> aa9a4396

    // Read the output, and then calculate the uniswap exchange rate.
    //
    // Note that this output is read from values commited to in the program using
    // `sp1_zkvm::io::commit`.
    let sqrt_price_x96 = proof.public_values.read::<U160>();
    let sqrt_price = f64::from(sqrt_price_x96) / 2f64.powi(96);
    let price = sqrt_price * sqrt_price;
    println!("Proven exchange rate is: {}%", price);

    // Verify proof and public values.
    client.verify(&proof, &vk).expect("verification failed");
    println!("successfully generated and verified proof for the program!");
    Ok(())
}<|MERGE_RESOLUTION|>--- conflicted
+++ resolved
@@ -38,13 +38,8 @@
     let provider = ReqwestProvider::new_http(Url::parse(&rpc_url)?);
     let mut host_executor = HostExecutor::new(provider.clone(), block_number).await?;
 
-<<<<<<< HEAD
     // Keep track of the block hash. We'll later validate the client's execution against this.
-    let block_hash = host_executor.block.header.hash_slow();
-=======
-    // Keep track of the state root. Later, validate the client's execution against this.
-    let state_root = host_executor.header.state_root;
->>>>>>> aa9a4396
+    let block_hash = host_executor.header.hash_slow();
 
     // Make the call to the slot0 function.
     let slot0_call = IUniswapV3PoolState::slot0Call {};
@@ -77,15 +72,9 @@
     let mut proof = client.prove(&pk, stdin).run().unwrap();
     println!("generated proof");
 
-<<<<<<< HEAD
     // Read the block hash, and verify that it's the same as the one inputted.
     let client_block_hash = proof.public_values.read::<B256>();
     assert_eq!(client_block_hash, block_hash);
-=======
-    // Read the state root, and verify it.
-    let client_state_root = proof.public_values.read::<B256>();
-    assert_eq!(client_state_root, state_root, "Client used a different block hash than provided");
->>>>>>> aa9a4396
 
     // Read the output, and then calculate the uniswap exchange rate.
     //
