--- conflicted
+++ resolved
@@ -45,30 +45,18 @@
     // Setup logging.
     utils::setup_logger();
 
-<<<<<<< HEAD
-    // Which block we execute transactions on.
+    // Which block transactions are executed on.
     let block_number = BlockNumberOrTag::Number(20729012);
 
-    // Prepare the host executor. Fetch the necessary state from the RPC.
+    // Prepare the host executor.
+    //
+    // Use `RPC_URL` to get all of the necessary state for the smart contract call.
     let rpc_url = std::env::var("RPC_URL").unwrap_or_else(|_| panic!("Missing RPC_URL"));
     let provider = ReqwestProvider::new_http(Url::parse(&rpc_url)?);
     let mut host_executor = HostExecutor::new(provider.clone(), block_number).await?;
 
     // Keep track of the state root. We'll later validate the client's execution against this.
-    let state_root = host_executor.block.header.state_root;
-=======
-    // Which block transactions are executed on.
-    let block_number = BlockNumberOrTag::Latest;
-
-    // Prepare the host executor.
-    //
-    // Use `RPC_URL` to get all of the necessary state for the smart contract call.
-    let provider = ReqwestProvider::new_http(Url::parse(RPC_URL)?);
-    let mut host_executor = HostExecutor::new(provider.clone(), block_number).await?;
-
-    // Keep track of the state root. Later, validate the client's execution against this.
     let state_root = host_executor.header.state_root;
->>>>>>> e4223370
 
     // Describes the call to the getRates function.
     let call = ContractInput {
