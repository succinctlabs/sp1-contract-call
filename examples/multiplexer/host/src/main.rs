use alloy_primitives::{address, Address, B256, U256};
use alloy_provider::ReqwestProvider;
use alloy_rpc_types::BlockNumberOrTag;
use alloy_sol_macro::sol;
use sp1_cc_client_executor::ContractInput;
use sp1_cc_host_executor::HostExecutor;
use sp1_sdk::{utils, ProverClient, SP1Stdin};
use url::Url;

sol! {
    /// Interface to the multiplexer contract. It gets the exchange rates of many tokens, including
    /// apxEth, ankrEth, and pufEth.
    interface IOracleHelper {
        function getRates(address[] memory collaterals) external view returns (uint256[] memory);
    }
}

/// Address of the multiplexer contract on Ethereum Mainnet.
const CONTRACT: Address = address!("0A8c00EcFA0816F4f09289ac52Fcb88eA5337526");

/// Address of the caller.
const CALLER: Address = address!("0000000000000000000000000000000000000000");

/// Inputs to the contract call.
const COLLATERALS: [Address; 12] = [
    address!("E95A203B1a91a908F9B9CE46459d101078c2c3cb"),
    address!("9Ba021B0a9b958B5E75cE9f6dff97C7eE52cb3E6"),
    address!("Be9895146f7AF43049ca1c1AE358B0541Ea49704"),
    address!("7f39C581F595B53c5cb19bD0b3f8dA6c935E2Ca0"),
    address!("A35b1B31Ce002FBF2058D22F30f95D405200A15b"),
    address!("D9A442856C234a39a81a089C06451EBAa4306a72"),
    address!("ae78736Cd615f374D3085123A210448E74Fc6393"),
    address!("A1290d69c65A6Fe4DF752f95823fae25cB99e5A7"),
    address!("ac3E018457B222d93114458476f3E3416Abbe38F"),
    address!("9D39A5DE30e57443BfF2A8307A4256c8797A3497"),
    address!("f951E335afb289353dc249e82926178EaC7DEd78"),
    address!("Cd5fE23C85820F7B72D0926FC9b05b43E359b7ee"),
];

/// The ELF we want to execute inside the zkVM.
const ELF: &[u8] = include_bytes!("../../client/elf/riscv32im-succinct-zkvm-elf");

#[tokio::main]
async fn main() -> eyre::Result<()> {
    // Setup logging.
    utils::setup_logger();

    // Which block transactions are executed on.
    let block_number = BlockNumberOrTag::Latest;

    // Prepare the host executor.
    //
    // Use `RPC_URL` to get all of the necessary state for the smart contract call.
    let rpc_url = std::env::var("RPC_URL").unwrap_or_else(|_| panic!("Missing RPC_URL"));
    let provider = ReqwestProvider::new_http(Url::parse(&rpc_url)?);
    let mut host_executor = HostExecutor::new(provider.clone(), block_number).await?;

<<<<<<< HEAD
    // Keep track of the block hash. We'll later validate the client's execution against this.
    let block_hash = host_executor.block.header.hash_slow();
=======
    // Keep track of the state root. Later, the client's execution will be validated against this.
    let state_root = host_executor.header.state_root;
>>>>>>> aa9a4396

    // Describes the call to the getRates function.
    let call = ContractInput {
        contract_address: CONTRACT,
        caller_address: CALLER,
        calldata: IOracleHelper::getRatesCall { collaterals: COLLATERALS.to_vec() },
    };

    // Call getRates from the host executor.
    let _rates = host_executor.execute(call).await?._0;

    // Now that we've executed all of the calls, get the `EVMStateSketch` from the host executor.
    let input = host_executor.finalize().await?;

    // Feed the sketch into the client.
    let input_bytes = bincode::serialize(&input)?;
    let mut stdin = SP1Stdin::new();
    stdin.write(&input_bytes);

    // Create a `ProverClient`.
    let client = ProverClient::new();

    // Execute the program using the `ProverClient.execute` method, without generating a proof.
    let (_, report) = client.execute(ELF, stdin.clone()).run().unwrap();
    println!("executed program with {} cycles", report.total_instruction_count());

    // Generate the proof for the given program and input.
    let (pk, vk) = client.setup(ELF);
    let mut proof = client.prove(&pk, stdin).run().unwrap();
    println!("generated proof");

<<<<<<< HEAD
    // Read the block hash, and verify that it's the same as the one inputted.
    let client_block_hash = proof.public_values.read::<B256>();
    assert_eq!(client_block_hash, block_hash);
=======
    // Read the state root, and verify it.
    let client_state_root = proof.public_values.read::<B256>();
    assert_eq!(client_state_root, state_root);
>>>>>>> aa9a4396

    // Read the output, in the form of a bunch of exchange rates.
    //
    // Note that this output is read from values commited to in the program using
    // `sp1_zkvm::io::commit`.
    let result = proof.public_values.read::<Vec<U256>>();
    println!("Got these rates: \n{:?}%", result);

    // Verify proof and public values.
    client.verify(&proof, &vk).expect("verification failed");
    println!("successfully generated and verified proof for the program!");
    Ok(())
}<|MERGE_RESOLUTION|>--- conflicted
+++ resolved
@@ -55,13 +55,8 @@
     let provider = ReqwestProvider::new_http(Url::parse(&rpc_url)?);
     let mut host_executor = HostExecutor::new(provider.clone(), block_number).await?;
 
-<<<<<<< HEAD
     // Keep track of the block hash. We'll later validate the client's execution against this.
-    let block_hash = host_executor.block.header.hash_slow();
-=======
-    // Keep track of the state root. Later, the client's execution will be validated against this.
-    let state_root = host_executor.header.state_root;
->>>>>>> aa9a4396
+    let block_hash = host_executor.header.hash_slow();
 
     // Describes the call to the getRates function.
     let call = ContractInput {
@@ -93,15 +88,9 @@
     let mut proof = client.prove(&pk, stdin).run().unwrap();
     println!("generated proof");
 
-<<<<<<< HEAD
     // Read the block hash, and verify that it's the same as the one inputted.
     let client_block_hash = proof.public_values.read::<B256>();
     assert_eq!(client_block_hash, block_hash);
-=======
-    // Read the state root, and verify it.
-    let client_state_root = proof.public_values.read::<B256>();
-    assert_eq!(client_state_root, state_root);
->>>>>>> aa9a4396
 
     // Read the output, in the form of a bunch of exchange rates.
     //
