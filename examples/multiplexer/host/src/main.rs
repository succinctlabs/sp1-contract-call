--- conflicted
+++ resolved
@@ -1,8 +1,3 @@
-<<<<<<< HEAD
-use std::{fs::File, io::Write};
-
-=======
->>>>>>> 51bebee7
 use alloy_primitives::{address, Address};
 use alloy_provider::ReqwestProvider;
 use alloy_rpc_types::BlockNumberOrTag;
@@ -10,7 +5,7 @@
 use alloy_sol_types::{SolCall, SolValue};
 use sp1_cc_client_executor::{ContractInput, ContractPublicValues};
 use sp1_cc_host_executor::HostExecutor;
-use sp1_sdk::{utils, HashableKey, ProverClient, SP1Stdin};
+use sp1_sdk::{utils, ProverClient, SP1Stdin};
 use url::Url;
 use IOracleHelper::getRatesCall;
 
@@ -65,14 +60,9 @@
 
     // Prepare the host executor.
     //
-<<<<<<< HEAD
-    // Use `RPC_URL` to get all of the necessary state for the smart contract call.
-    let rpc_url = std::env::var("ETH_RPC_URL").unwrap_or_else(|_| panic!("Missing RPC_URL"));
-=======
     // Use `ETH_RPC_URL` to get all of the necessary state for the smart contract call.
     let rpc_url =
         std::env::var("ETH_RPC_URL").unwrap_or_else(|_| panic!("Missing ETH_RPC_URL in env"));
->>>>>>> 51bebee7
     let provider = ReqwestProvider::new_http(Url::parse(&rpc_url)?);
     let mut host_executor = HostExecutor::new(provider.clone(), block_number).await?;
 
@@ -106,36 +96,6 @@
 
     // Generate the proof for the given program and input.
     let (pk, vk) = client.setup(ELF);
-<<<<<<< HEAD
-    println!("vkey: {:?}", vk.bytes32());
-    let proof = client.prove(&pk, stdin).plonk().run().unwrap();
-    println!("generated proof");
-
-    // proof.save("proof-with-pis.bin").expect("saving proof failed");
-
-    // Save the proof to plonk-proof.bin
-    let mut proof_file = File::create("plonk-proof.bin")?;
-    proof_file.write_all(&proof.bytes())?;
-
-    // Save the public values to public-values.bin
-    let mut public_values_file = File::create("public-values.bin")?;
-    public_values_file.write_all(proof.public_values.as_slice())?;
-
-    // Read the public values, and deserialize them.
-    let public_vals = MultiplexerOutput::abi_decode(proof.public_values.as_slice(), true)?;
-    let contract_public_values = public_vals.contractPublicValues;
-
-    // Read the block hash, and verify that it's the same as the one inputted.
-    assert_eq!(contract_public_values.blockHash, block_hash);
-
-    // Print the fetched rates.
-    let rates = getRatesCall::abi_decode_returns(&contract_public_values.contractOutput, true)?._0;
-    println!("Got these rates: \n{:?}", rates);
-
-    // Print the timestamp and block number.
-    println!("Block timestamp: {}", public_vals.blockTimestamp);
-    println!("Block number: {}", public_vals.blockNumber);
-=======
     let proof = client.prove(&pk, stdin).run().unwrap();
     println!("generated proof");
 
@@ -148,7 +108,6 @@
     // Print the fetched rates.
     let rates = getRatesCall::abi_decode_returns(&public_vals.contractOutput, true)?._0;
     println!("Got these rates: \n{:?}", rates);
->>>>>>> 51bebee7
 
     // Verify proof and public values.
     client.verify(&proof, &vk).expect("verification failed");
