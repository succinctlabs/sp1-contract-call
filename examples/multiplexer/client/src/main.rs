#![no_main]
sp1_zkvm::entrypoint!(main);

use alloy_primitives::{address, Address};
use alloy_sol_macro::sol;
use alloy_sol_types::{SolCall, SolValue};
use bincode;
use sp1_cc_client_executor::{
    io::EVMStateSketch, ClientExecutor, ContractInput, ContractPublicValues,
};

sol! {
    /// Interface to the multiplexer contract. It gets the prices of many tokens, including
    /// apxEth, ankrEth, pufEth, and more.
    interface IOracleHelper {
        function getRates(address[] memory collaterals) external view returns (uint256[] memory);
    }
}

sol! {
    struct MultiplexerOutput {
        ContractPublicValues contractPublicValues;
        uint64 blockTimestamp;
        uint64 blockNumber;
    }
}

/// Address of the multiplexer contract on Ethereum Mainnet.
const CONTRACT: Address = address!("0A8c00EcFA0816F4f09289ac52Fcb88eA5337526");

/// Address of the caller.
const CALLER: Address = address!("0000000000000000000000000000000000000000");

/// Inputs to the contract call.
const COLLATERALS: [Address; 12] = [
    address!("E95A203B1a91a908F9B9CE46459d101078c2c3cb"),
    address!("9Ba021B0a9b958B5E75cE9f6dff97C7eE52cb3E6"),
    address!("Be9895146f7AF43049ca1c1AE358B0541Ea49704"),
    address!("7f39C581F595B53c5cb19bD0b3f8dA6c935E2Ca0"),
    address!("A35b1B31Ce002FBF2058D22F30f95D405200A15b"),
    address!("D9A442856C234a39a81a089C06451EBAa4306a72"),
    address!("ae78736Cd615f374D3085123A210448E74Fc6393"),
    address!("A1290d69c65A6Fe4DF752f95823fae25cB99e5A7"),
    address!("ac3E018457B222d93114458476f3E3416Abbe38F"),
    address!("9D39A5DE30e57443BfF2A8307A4256c8797A3497"),
    address!("f951E335afb289353dc249e82926178EaC7DEd78"),
    address!("Cd5fE23C85820F7B72D0926FC9b05b43E359b7ee"),
];

pub fn main() {
    // Read the state sketch from stdin. Use this during the execution in order to
    // access Ethereum state.
    let state_sketch_bytes = sp1_zkvm::io::read::<Vec<u8>>();
    let state_sketch = bincode::deserialize::<EVMStateSketch>(&state_sketch_bytes).unwrap();

<<<<<<< HEAD
    // Compute the sketch's timestamp and block height.
    let timestamp = state_sketch.header.timestamp;
    let block_number = state_sketch.header.number;

=======
>>>>>>> 51bebee7
    // Initialize the client executor with the state sketch.
    // This step also validates all of the storage against the provided state root.
    let executor = ClientExecutor::new(state_sketch).unwrap();

    // Execute the getRates call using the client executor.
    let calldata = IOracleHelper::getRatesCall { collaterals: COLLATERALS.to_vec() };
    let call = ContractInput {
        contract_address: CONTRACT,
        caller_address: CALLER,
        calldata: calldata.clone(),
<<<<<<< HEAD
    };
    let contract_public_values = executor.execute(call).unwrap();

    let public_vals = MultiplexerOutput {
        contractPublicValues: contract_public_values,
        blockTimestamp: timestamp,
        blockNumber: block_number,
    };

    // Commit the abi-encoded output.
    sp1_zkvm::io::commit_slice(&public_vals.abi_encode());
=======
    };
    let contract_public_values = executor.execute(call).unwrap();

    // Commit the abi-encoded output.
    sp1_zkvm::io::commit_slice(&contract_public_values.abi_encode());
>>>>>>> 51bebee7
}<|MERGE_RESOLUTION|>--- conflicted
+++ resolved
@@ -14,14 +14,6 @@
     /// apxEth, ankrEth, pufEth, and more.
     interface IOracleHelper {
         function getRates(address[] memory collaterals) external view returns (uint256[] memory);
-    }
-}
-
-sol! {
-    struct MultiplexerOutput {
-        ContractPublicValues contractPublicValues;
-        uint64 blockTimestamp;
-        uint64 blockNumber;
     }
 }
 
@@ -53,13 +45,10 @@
     let state_sketch_bytes = sp1_zkvm::io::read::<Vec<u8>>();
     let state_sketch = bincode::deserialize::<EVMStateSketch>(&state_sketch_bytes).unwrap();
 
-<<<<<<< HEAD
     // Compute the sketch's timestamp and block height.
     let timestamp = state_sketch.header.timestamp;
     let block_number = state_sketch.header.number;
 
-=======
->>>>>>> 51bebee7
     // Initialize the client executor with the state sketch.
     // This step also validates all of the storage against the provided state root.
     let executor = ClientExecutor::new(state_sketch).unwrap();
@@ -70,23 +59,9 @@
         contract_address: CONTRACT,
         caller_address: CALLER,
         calldata: calldata.clone(),
-<<<<<<< HEAD
     };
-    let contract_public_values = executor.execute(call).unwrap();
-
-    let public_vals = MultiplexerOutput {
-        contractPublicValues: contract_public_values,
-        blockTimestamp: timestamp,
-        blockNumber: block_number,
-    };
+    let public_vals = executor.execute(call).unwrap();
 
     // Commit the abi-encoded output.
     sp1_zkvm::io::commit_slice(&public_vals.abi_encode());
-=======
-    };
-    let contract_public_values = executor.execute(call).unwrap();
-
-    // Commit the abi-encoded output.
-    sp1_zkvm::io::commit_slice(&contract_public_values.abi_encode());
->>>>>>> 51bebee7
 }